--- conflicted
+++ resolved
@@ -14,21 +14,13 @@
 )
 
 type Redis struct {
-<<<<<<< HEAD
 	Host             string
 	Port             string
 	Password         string
+	SaltEncoding     string
 	DB               int32
 	Conn             *goredis.Client
 	disableSuperuser bool
-=======
-	Host         string
-	Port         string
-	Password     string
-	SaltEncoding string
-	DB           int32
-	Conn         *goredis.Client
->>>>>>> 0602d733
 }
 
 func NewRedis(authOpts map[string]string, logLevel log.Level) (Redis, error) {
@@ -36,10 +28,10 @@
 	log.SetLevel(logLevel)
 
 	var redis = Redis{
-		Host: "localhost",
-		Port: "6379",
-		DB:   1,
-		SaltEncoding:	"base64",
+		Host:         "localhost",
+		Port:         "6379",
+		DB:           1,
+		SaltEncoding: "base64",
 	}
 
 	if authOpts["redis_disable_superuser"] == "true" {
@@ -60,11 +52,11 @@
 
 	if saltEncoding, ok := authOpts["redis_salt_encoding"]; ok {
 		switch saltEncoding {
-			case common.Base64, common.UTF8:
-				redis.SaltEncoding = saltEncoding
-				log.Debugf("redis backend: set salt encoding to: %s", saltEncoding)
-			default:
-				log.Errorf("redis backend: invalid salt encoding specified: %s, will default to base64 instead", saltEncoding)
+		case common.Base64, common.UTF8:
+			redis.SaltEncoding = saltEncoding
+			log.Debugf("redis backend: set salt encoding to: %s", saltEncoding)
+		default:
+			log.Errorf("redis backend: invalid salt encoding specified: %s, will default to base64 instead", saltEncoding)
 		}
 	}
 
