package backends

import (
	"context"
	"fmt"
	"strings"
	"time"

	log "github.com/sirupsen/logrus"

	"github.com/pkg/errors"

	"github.com/iegomez/mosquitto-go-auth/common"

	"go.mongodb.org/mongo-driver/bson"
	"go.mongodb.org/mongo-driver/mongo"
	"go.mongodb.org/mongo-driver/mongo/options"
)

type Mongo struct {
<<<<<<< HEAD
	Host             string
	Port             string
	Username         string
	Password         string
	DBName           string
	UsersCollection  string
	AclsCollection   string
	Conn             *mongo.Client
	disableSuperuser bool
=======
	Host            string
	Port            string
	Username        string
	Password        string
	SaltEncoding    string
	DBName          string
	AuthSource      string
	UsersCollection string
	AclsCollection  string
	Conn            *mongo.Client
>>>>>>> 0602d733
}

type MongoAcl struct {
	Topic string `bson:"topic"`
	Acc   int32  `bson:"acc"`
}

type MongoUser struct {
	Username     string     `bson:"username"`
	PasswordHash string     `bson:"password"`
	Superuser    bool       `bson:"superuser"`
	Acls         []MongoAcl `bson:"acls"`
}

func NewMongo(authOpts map[string]string, logLevel log.Level) (Mongo, error) {

	log.SetLevel(logLevel)

	var m = Mongo{
		Host:            "localhost",
		Port:            "27017",
		Username:        "",
		Password:        "",
		DBName:          "mosquitto",
		AuthSource:	     "",
		UsersCollection: "users",
		AclsCollection:  "acls",
		SaltEncoding:	"base64",
	}

	if authOpts["mongo_disable_superuser"] == "true" {
		m.disableSuperuser = true
	}

	if mongoHost, ok := authOpts["mongo_host"]; ok {
		m.Host = mongoHost
	}

	if mongoPort, ok := authOpts["mongo_port"]; ok {
		m.Port = mongoPort
	}

	if mongoUsername, ok := authOpts["mongo_username"]; ok {
		m.Username = mongoUsername
	}

	if mongoPassword, ok := authOpts["mongo_password"]; ok {
		m.Password = mongoPassword
	}

	if saltEncoding, ok := authOpts["mongo_salt_encoding"]; ok {
		switch saltEncoding {
			case common.Base64, common.UTF8:
				m.SaltEncoding = saltEncoding
				log.Debugf("mongo backend: set salt encoding to: %s", saltEncoding)
			default:
				log.Errorf("mongo backend: invalid salt encoding specified: %s, will default to base64 instead", saltEncoding)
		}
	}

	if mongoDBName, ok := authOpts["mongo_dbname"]; ok {
		m.DBName = mongoDBName
	}

	if mongoAuthSource, ok := authOpts["mongo_authsource"]; ok {
		m.AuthSource = mongoAuthSource
	}

	if usersCollection, ok := authOpts["mongo_users"]; ok {
		m.UsersCollection = usersCollection
	}

	if aclsCollection, ok := authOpts["mongo_acls"]; ok {
		m.AclsCollection = aclsCollection
	}

	addr := fmt.Sprintf("mongodb://%s:%s", m.Host, m.Port)

	to := 60 * time.Second
	opts := options.ClientOptions{
		ConnectTimeout: &to,
	}

	opts.ApplyURI(addr)

	if m.Username != "" && m.Password != "" {
		opts.Auth = &options.Credential{
			AuthSource:  m.DBName,
			Username:    m.Username,
			Password:    m.Password,
			PasswordSet: true,
		}
		// Set custom AuthSource DB if supplied in config
		if m.AuthSource != "" {
			opts.Auth.AuthSource = m.AuthSource
			log.Infof("mongo backend: set authentication db to: %s", m.AuthSource)
		}
	}

	client, err := mongo.Connect(context.TODO(), &opts)
	if err != nil {
		return m, errors.Errorf("couldn't start mongo backend: %s", err)
	}

	m.Conn = client

	return m, nil

}

//GetUser checks that the username exists and the given password hashes to the same password.
func (o Mongo) GetUser(username, password, clientid string) bool {

	uc := o.Conn.Database(o.DBName).Collection(o.UsersCollection)

	var user MongoUser

	err := uc.FindOne(context.TODO(), bson.M{"username": username}).Decode(&user)
	if err != nil {
		log.Debugf("Mongo get user error: %s", err)
		return false
	}

	if common.HashCompare(password, user.PasswordHash, o.SaltEncoding) {
		return true
	}

	return false

}

//GetSuperuser checks that the key username:su exists and has value "true".
func (o Mongo) GetSuperuser(username string) bool {

	if o.disableSuperuser {
		return false
	}

	uc := o.Conn.Database(o.DBName).Collection(o.UsersCollection)

	var user MongoUser

	err := uc.FindOne(context.TODO(), bson.M{"username": username}).Decode(&user)
	if err != nil {
		log.Debugf("Mongo get superuser error: %s", err)
		return false
	}

	return user.Superuser

}

//CheckAcl gets all acls for the username and tries to match against topic, acc, and username/clientid if needed.
func (o Mongo) CheckAcl(username, topic, clientid string, acc int32) bool {

	//Get user and check his acls.
	uc := o.Conn.Database(o.DBName).Collection(o.UsersCollection)

	var user MongoUser

	err := uc.FindOne(context.TODO(), bson.M{"username": username}).Decode(&user)
	if err != nil {
		log.Debugf("Mongo get superuser error: %s", err)
		return false
	}

	for _, acl := range user.Acls {
		if (acl.Acc == acc || acl.Acc == 3) && common.TopicsMatch(acl.Topic, topic) {
			return true
		}
	}

	//Now check common acls.

	ac := o.Conn.Database(o.DBName).Collection(o.AclsCollection)
	cur, err := ac.Find(context.TODO(), bson.M{"acc": bson.M{"$in": []int32{acc, 3}}})

	if err != nil {
		log.Debugf("Mongo check acl error: %s", err)
		return false
	}

	defer cur.Close(context.TODO())

	for cur.Next(context.TODO()) {
		var acl MongoAcl
		err = cur.Decode(&acl)
		if err == nil {
			aclTopic := strings.Replace(acl.Topic, "%c", clientid, -1)
			aclTopic = strings.Replace(aclTopic, "%u", username, -1)
			if common.TopicsMatch(aclTopic, topic) {
				return true
			}
		} else {
			log.Errorf("mongo cursor decode error: %s", err)
		}
	}

	return false

}

//GetName returns the backend's name
func (o Mongo) GetName() string {
	return "Mongo"
}

//Halt closes the mongo session.
func (o Mongo) Halt() {
	if o.Conn != nil {
		err := o.Conn.Disconnect(context.TODO())
		if err != nil {
			log.Errorf("mongo halt: %s", err)
		}
	}
}<|MERGE_RESOLUTION|>--- conflicted
+++ resolved
@@ -18,28 +18,17 @@
 )
 
 type Mongo struct {
-<<<<<<< HEAD
 	Host             string
 	Port             string
 	Username         string
 	Password         string
+	SaltEncoding     string
 	DBName           string
+	AuthSource       string
 	UsersCollection  string
 	AclsCollection   string
 	Conn             *mongo.Client
 	disableSuperuser bool
-=======
-	Host            string
-	Port            string
-	Username        string
-	Password        string
-	SaltEncoding    string
-	DBName          string
-	AuthSource      string
-	UsersCollection string
-	AclsCollection  string
-	Conn            *mongo.Client
->>>>>>> 0602d733
 }
 
 type MongoAcl struct {
@@ -64,10 +53,10 @@
 		Username:        "",
 		Password:        "",
 		DBName:          "mosquitto",
-		AuthSource:	     "",
+		AuthSource:      "",
 		UsersCollection: "users",
 		AclsCollection:  "acls",
-		SaltEncoding:	"base64",
+		SaltEncoding:    "base64",
 	}
 
 	if authOpts["mongo_disable_superuser"] == "true" {
@@ -92,11 +81,11 @@
 
 	if saltEncoding, ok := authOpts["mongo_salt_encoding"]; ok {
 		switch saltEncoding {
-			case common.Base64, common.UTF8:
-				m.SaltEncoding = saltEncoding
-				log.Debugf("mongo backend: set salt encoding to: %s", saltEncoding)
-			default:
-				log.Errorf("mongo backend: invalid salt encoding specified: %s, will default to base64 instead", saltEncoding)
+		case common.Base64, common.UTF8:
+			m.SaltEncoding = saltEncoding
+			log.Debugf("mongo backend: set salt encoding to: %s", saltEncoding)
+		default:
+			log.Errorf("mongo backend: invalid salt encoding specified: %s, will default to base64 instead", saltEncoding)
 		}
 	}
 
